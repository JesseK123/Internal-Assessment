--- conflicted
+++ resolved
@@ -1,56 +1,3 @@
-<<<<<<< HEAD
 # Environment variables
 .env
-.env.local
-.env.production
-
-# Python
-__pycache__/
-*.py[cod]
-*$py.class
-*.so
-.Python
-build/
-develop-eggs/
-dist/
-downloads/
-eggs/
-.eggs/
-lib/
-lib64/
-parts/
-sdist/
-var/
-wheels/
-*.egg-info/
-.installed.cfg
-*.egg
-
-# Virtual environments
-venv/
-env/
-ENV/
-.venv/
-
-# IDE
-.vscode/
-.idea/
-*.swp
-*.swo
-*~
-
-# OS
-.DS_Store
-Thumbs.db
-
-# Logs
-*.log
-logs/
-
-# Database
-*.db
-*.sqlite3
-=======
-.env
-settings.json
->>>>>>> 4b5cb9be
+settings.json